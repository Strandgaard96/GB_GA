# Import module containing commonly used building blocks
import os
import sys
from pathlib import Path

sys.path.append(os.path.abspath(os.path.join(os.path.dirname(__file__), "..")))

from my_utils import auto, my_utils, my_xtb_utils

if __name__ == "__main__":

<<<<<<< HEAD
    path = Path(
        "/home/energy/magstr/nitrogenase/schrock/schrock_cycle_1HIPT/part2")
=======
    path = Path("/home/magstr/Documents/nitrogenase/schrock/schrock_cycle_1HIPT")
>>>>>>> f963e3b2
    # Local path: /home/magstr/Documents/nitrogenase/schrock/cycle
    # Niflheim: /home/energy/magstr/nitrogenase/xtb_optimization_pureXTB_6.3.3/bases/schrock/part1

    struct = ".mol"
    paths = auto.get_paths_custom(source=path, struct=struct, dest="out")

    print(f"Optimizing at following locations: {paths}")
    for elem in paths:
        print(f"Processing {elem}")
        with my_utils.cd(elem.parent):

            # Get spin and charge
            with open("default.in", "r") as f:
                data = f.readlines()

            charge = data[0].split("=")[-1].split("\n")[0]
            spin = data[1].split("=")[-1].split("\n")[0]

            file = elem.name.replace(".xyz", ".mol")
            # Cut 1 HIPT group and convert to mol object
            fragname = my_xtb_utils.create_intermediates(
                file=elem.name, charge=int(charge)
            )

            # Run the xtb calculation on the cut molecule
            my_xtb_utils.run_xtb(
                structure=fragname,
                method="gfn2",
                type="ohess",
                charge=charge,
                spin=spin,
                gbsa="Benzene",
            )

            if elem == paths[-1]:
                sys.exit(0)<|MERGE_RESOLUTION|>--- conflicted
+++ resolved
@@ -9,12 +9,8 @@
 
 if __name__ == "__main__":
 
-<<<<<<< HEAD
     path = Path(
         "/home/energy/magstr/nitrogenase/schrock/schrock_cycle_1HIPT/part2")
-=======
-    path = Path("/home/magstr/Documents/nitrogenase/schrock/schrock_cycle_1HIPT")
->>>>>>> f963e3b2
     # Local path: /home/magstr/Documents/nitrogenase/schrock/cycle
     # Niflheim: /home/energy/magstr/nitrogenase/xtb_optimization_pureXTB_6.3.3/bases/schrock/part1
 
